--- conflicted
+++ resolved
@@ -63,12 +63,8 @@
     "omegaconf>=2.3.0",
     "opencv-python-headless>=4.9.0",
     "packaging>=24.2",
-<<<<<<< HEAD
-    "av>=12.0.5",
     "protobuf>=5.29.3",
-=======
     "av>=14.2.0",
->>>>>>> 8cfab388
     "pymunk>=6.6.0",
     "pynput>=1.7.7",
     "pyzmq>=26.2.1",
