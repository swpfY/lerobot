--- conflicted
+++ resolved
@@ -17,106 +17,37 @@
 
 ## A. Source the parts
 
-<<<<<<< HEAD
-Follow this [README](https://github.com/TheRobotStudio/SO-ARM100). It contains the bill of materials, with link to source the parts, as well as the instructions to 3D print the parts,
-and advices if it's your first time printing or if you don't own a 3D printer.
+Follow this [README](https://github.com/TheRobotStudio/SO-ARM100). It contains the bill of materials, with a link to source the parts, as well as the instructions to 3D print the parts,
+and advice if it's your first time printing or if you don't own a 3D printer.
+
+Before assembling, you will first need to configure your motors. To this end, we provide a nice script, so let's first install LeRobot. After configuration, we will also guide you through assembly.
 
 ## B. Install LeRobot
 
-We make heavy use of the Command Prompt (cmd). If you are not comfortable using the cmd or want to brush up using the command line you can have a look here: [Command line crash course](https://developer.mozilla.org/en-US/docs/Learn_web_development/Getting_started/Environment_setup/Command_line)
-
-#### 1. [Install Miniconda](https://docs.anaconda.com/miniconda/install/#):
-<details>
-<summary><strong>Windows</strong></summary>
-
-
-Please follow the steps for Windows here: [Install Miniconda Windows](https://docs.anaconda.com/miniconda/install/#):
-</details>
-
-
-<details>
-<summary><strong>Mac M-series</strong></summary>
-
-```bash
-mkdir -p ~/miniconda3
-curl https://repo.anaconda.com/miniconda/Miniconda3-latest-MacOSX-arm64.sh -o ~/miniconda3/miniconda.sh
-bash ~/miniconda3/miniconda.sh -b -u -p ~/miniconda3
-rm ~/miniconda3/miniconda.sh
-~/miniconda3/bin/conda init bash
-```
-
-</details>
-
-<details>
-<summary><strong>Mac Intel</strong></summary>
-
-```bash
-mkdir -p ~/miniconda3
-curl https://repo.anaconda.com/miniconda/Miniconda3-latest-MacOSX-x86_64.sh -o ~/miniconda3/miniconda.sh
-bash ~/miniconda3/miniconda.sh -b -u -p ~/miniconda3
-rm ~/miniconda3/miniconda.sh
-~/miniconda3/bin/conda init bash
-```
-
-</details>
-
-
-<details>
-<summary><strong>Linux</strong></summary>
-
-```bash
-mkdir -p ~/miniconda3
-wget https://repo.anaconda.com/miniconda/Miniconda3-latest-Linux-x86_64.sh -O ~/miniconda3/miniconda.sh
-bash ~/miniconda3/miniconda.sh -b -u -p ~/miniconda3
-rm ~/miniconda3/miniconda.sh
-~/miniconda3/bin/conda init bash
-```
-
-</details>
-
+> [!TIP]
+> We use the Command Prompt (cmd) quite a lot. If you are not comfortable using the cmd or want to brush up using the command line you can have a look here: [Command line crash course](https://developer.mozilla.org/en-US/docs/Learn_web_development/Getting_started/Environment_setup/Command_line)
+
+On your computer:
+
+#### 1. [Install Miniconda](https://docs.anaconda.com/miniconda/install/#quick-command-line-install):
 
 #### 2. Restart shell
 Copy paste in your shell: `source ~/.bashrc` or for Mac: `source ~/.bash_profile` or `source ~/.zshrc` if you're using zshell
 
 #### 3. Create and activate a fresh conda environment for lerobot
+
+<details>
+<summary><strong>Video install instructions</strong></summary>
+
+<video src="https://github.com/user-attachments/assets/17172d3b-3b64-4b80-9cf1-b2b7c5cbd236"></video>
+
+</details>
+
 ```bash
 conda create -y -n lerobot python=3.10
 ```
 
-then activate your conda envoirment (do this each time you open a shell to use lerobot!):
-=======
-Follow this [README](https://github.com/TheRobotStudio/SO-ARM100). It contains the bill of materials, with a link to source the parts, as well as the instructions to 3D print the parts,
-and advice if it's your first time printing or if you don't own a 3D printer.
-
-Before assembling, you will first need to configure your motors. To this end, we provide a nice script, so let's first install LeRobot. After configuration, we will also guide you through assembly.
-
-## B. Install LeRobot
-
-> [!TIP]
-> We use the Command Prompt (cmd) quite a lot. If you are not comfortable using the cmd or want to brush up using the command line you can have a look here: [Command line crash course](https://developer.mozilla.org/en-US/docs/Learn_web_development/Getting_started/Environment_setup/Command_line)
-
-On your computer:
-
-#### 1. [Install Miniconda](https://docs.anaconda.com/miniconda/install/#quick-command-line-install):
-
-#### 2. Restart shell
-Copy paste in your shell: `source ~/.bashrc` or for Mac: `source ~/.bash_profile` or `source ~/.zshrc` if you're using zshell
-
-#### 3. Create and activate a fresh conda environment for lerobot
-
-<details>
-<summary><strong>Video install instructions</strong></summary>
-
-<video src="https://github.com/user-attachments/assets/17172d3b-3b64-4b80-9cf1-b2b7c5cbd236"></video>
-
-</details>
-
-```bash
-conda create -y -n lerobot python=3.10
-```
-
 Then activate your conda environment (do this each time you open a shell to use lerobot!):
->>>>>>> 638d411c
 ```bash
 conda activate lerobot
 ```
@@ -137,15 +68,9 @@
 pip uninstall -y opencv-python
 conda install -y -c conda-forge "opencv>=4.10.0"
 ```
-<<<<<<< HEAD
-Great :hugs:! You are now done with installing LeRobot and we can begin assembling the SO100 arms. :robot:. Every time you now want to use LeRobot you can go to the folder (/lerobot) where we installed LeRobot via the cmd and run it scripts with the provided command you can find in this document.
-
-## C. Assembling
-=======
 Great :hugs:! You are now done installing LeRobot and we can begin assembling the SO100 arms :robot:.
 Every time you now want to use LeRobot you can go to the `~/lerobot` folder where we installed LeRobot and run one of the commands.
 ## C. Configure the motors
->>>>>>> 638d411c
 
 > [!NOTE]
 > Throughout this tutorial you will find videos on how to do the steps, the full video tutorial can be found here: [assembly video](https://www.youtube.com/watch?v=FioA2oeFZ5I).
@@ -199,19 +124,6 @@
 sudo chmod 666 /dev/ttyACM1
 ```
 
-<<<<<<< HEAD
-#### d. Update YAML file
-
-Now that you have the ports, modify the *port* sections in `so100.yaml`
-
-### 2. Assembling the Base
-Let's begin with assembling the follower arm base
-
-HERE, TODO: Assemble wires in first motor, insert first moter in base and place screws, set if of motor, calibrate that motor, move on to next assmbling, repeat...
-
-#### a. Set IDs for all 12 motors
-Plug your first motor F1 and run this script to set its ID to 1. It will also set its present position to 2048, so expect your motor to rotate. Replaxe the text after --port to the corresponding follower control board port and run this command in cmd:
-=======
 #### d. Update config file
 
 IMPORTANTLY: Now that you have your ports, update the **port** default values of [`SO100RobotConfig`](../lerobot/common/robot_devices/robots/configs.py). You will find something like:
@@ -272,7 +184,6 @@
 </details>
 
 Plug your first motor F1 and run this script to set its ID to 1. It will also set its present position to 2048, so expect your motor to rotate. Replace the text after --port to the corresponding follower control board port and run this command in cmd:
->>>>>>> 638d411c
 ```bash
 python lerobot/scripts/configure_motor.py \
   --port /dev/tty.usbmodem58760432961 \
@@ -504,26 +415,5 @@
 
 Follow this [previous tutorial](https://github.com/huggingface/lerobot/blob/main/examples/7_get_started_with_real_robot.md#4-train-a-policy-on-your-data) for a more in-depth tutorial on controlling real robots with LeRobot.
 
-<<<<<<< HEAD
-If you have any question or need help, please reach out on Discord in the channel [`#so100-arm`](https://discord.com/channels/1216765309076115607/1237741463832363039).
-
-> [!NOTE]
-> Useful information that users should know, even when skimming content.
-
 > [!TIP]
-> Helpful advice for doing things better or more easily.
-
-> [!IMPORTANT]
-> Key information users need to know to achieve their goal.
-
-> [!WARNING]
-> Urgent info that needs immediate user attention to avoid problems.
-
-> [!CAUTION]
-> Advises about risks or negative outcomes of certain actions.
-
-<p align="center">Centered </p>
-=======
-> [!TIP]
->  If you have any questions or need help, please reach out on Discord in the channel [`#so100-arm`](https://discord.com/channels/1216765309076115607/1237741463832363039).
->>>>>>> 638d411c
+>  If you have any questions or need help, please reach out on Discord in the channel [`#so100-arm`](https://discord.com/channels/1216765309076115607/1237741463832363039).