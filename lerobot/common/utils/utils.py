#!/usr/bin/env python

# Copyright 2024 The HuggingFace Inc. team. All rights reserved.
#
# Licensed under the Apache License, Version 2.0 (the "License");
# you may not use this file except in compliance with the License.
# You may obtain a copy of the License at
#
#     http://www.apache.org/licenses/LICENSE-2.0
#
# Unless required by applicable law or agreed to in writing, software
# distributed under the License is distributed on an "AS IS" BASIS,
# WITHOUT WARRANTIES OR CONDITIONS OF ANY KIND, either express or implied.
# See the License for the specific language governing permissions and
# limitations under the License.
import logging
import os
import os.path as osp
import platform
import select
import subprocess
import sys
<<<<<<< HEAD
from copy import copy
=======
import time
from copy import copy, deepcopy
>>>>>>> 483be9aa
from datetime import datetime, timezone
from pathlib import Path
from statistics import mean

import numpy as np
import torch


def none_or_int(value):
    if value == "None":
        return None
    return int(value)


def inside_slurm():
    """Check whether the python process was launched through slurm"""
    # TODO(rcadene): return False for interactive mode `--pty bash`
    return "SLURM_JOB_ID" in os.environ


def auto_select_torch_device() -> torch.device:
    """Tries to select automatically a torch device."""
    if torch.cuda.is_available():
        logging.info("Cuda backend detected, using cuda.")
        return torch.device("cuda")
    elif torch.backends.mps.is_available():
        logging.info("Metal backend detected, using cuda.")
        return torch.device("mps")
    else:
        logging.warning("No accelerated backend detected. Using default cpu, this will be slow.")
        return torch.device("cpu")


# TODO(Steven): Remove log. log shouldn't be an argument, this should be handled by the logger level
def get_safe_torch_device(try_device: str, log: bool = False) -> torch.device:
    """Given a string, return a torch.device with checks on whether the device is available."""
    try_device = str(try_device)
    match try_device:
        case "cuda":
            assert torch.cuda.is_available()
            device = torch.device("cuda")
        case "mps":
            assert torch.backends.mps.is_available()
            device = torch.device("mps")
        case "cpu":
            device = torch.device("cpu")
            if log:
                logging.warning("Using CPU, this will be slow.")
        case _:
            device = torch.device(try_device)
            if log:
                logging.warning(f"Using custom {try_device} device.")

    return device


def get_safe_dtype(dtype: torch.dtype, device: str | torch.device):
    """
    mps is currently not compatible with float64
    """
    if isinstance(device, torch.device):
        device = device.type
    if device == "mps" and dtype == torch.float64:
        return torch.float32
    else:
        return dtype


def is_torch_device_available(try_device: str) -> bool:
    try_device = str(try_device)  # Ensure try_device is a string
    if try_device == "cuda":
        return torch.cuda.is_available()
    elif try_device == "mps":
        return torch.backends.mps.is_available()
    elif try_device == "cpu":
        return True
    else:
        raise ValueError(f"Unknown device {try_device}. Supported devices are: cuda, mps or cpu.")


def is_amp_available(device: str):
    if device in ["cuda", "cpu"]:
        return True
    elif device == "mps":
        return False
    else:
        raise ValueError(f"Unknown device '{device}.")


def init_logging(log_file: Path | None = None, display_pid: bool = False):
    def custom_format(record):
        dt = datetime.now().strftime("%Y-%m-%d %H:%M:%S")
        fnameline = f"{record.pathname}:{record.lineno}"

        # NOTE: Display PID is useful for multi-process logging.
        if display_pid:
            pid_str = f"[PID: {os.getpid()}]"
            message = f"{record.levelname} {pid_str} {dt} {fnameline[-15:]:>15} {record.msg}"
        else:
            message = f"{record.levelname} {dt} {fnameline[-15:]:>15} {record.msg}"
        return message

    logging.basicConfig(level=logging.INFO)

    for handler in logging.root.handlers[:]:
        logging.root.removeHandler(handler)

    formatter = logging.Formatter()
    formatter.format = custom_format
    console_handler = logging.StreamHandler()
    console_handler.setFormatter(formatter)
    logging.getLogger().addHandler(console_handler)

    if log_file is not None:
        # Additionally write logs to file
        file_handler = logging.FileHandler(log_file)
        file_handler.setFormatter(formatter)
        logging.getLogger().addHandler(file_handler)


def format_big_number(num, precision=0):
    suffixes = ["", "K", "M", "B", "T", "Q"]
    divisor = 1000.0

    for suffix in suffixes:
        if abs(num) < divisor:
            return f"{num:.{precision}f}{suffix}"
        num /= divisor

    return num


def _relative_path_between(path1: Path, path2: Path) -> Path:
    """Returns path1 relative to path2."""
    path1 = path1.absolute()
    path2 = path2.absolute()
    try:
        return path1.relative_to(path2)
    except ValueError:  # most likely because path1 is not a subpath of path2
        common_parts = Path(osp.commonpath([path1, path2])).parts
        return Path(
            "/".join([".."] * (len(path2.parts) - len(common_parts)) + list(path1.parts[len(common_parts) :]))
        )


def print_cuda_memory_usage():
    """Use this function to locate and debug memory leak."""
    import gc

    gc.collect()
    # Also clear the cache if you want to fully release the memory
    torch.cuda.empty_cache()
    print("Current GPU Memory Allocated: {:.2f} MB".format(torch.cuda.memory_allocated(0) / 1024**2))
    print("Maximum GPU Memory Allocated: {:.2f} MB".format(torch.cuda.max_memory_allocated(0) / 1024**2))
    print("Current GPU Memory Reserved: {:.2f} MB".format(torch.cuda.memory_reserved(0) / 1024**2))
    print("Maximum GPU Memory Reserved: {:.2f} MB".format(torch.cuda.max_memory_reserved(0) / 1024**2))


def capture_timestamp_utc():
    return datetime.now(timezone.utc)


def say(text: str, blocking: bool = False):
    system = platform.system()

    if system == "Darwin":
        cmd = ["say", text]

    elif system == "Linux":
        cmd = ["spd-say", text]
        if blocking:
            cmd.append("--wait")

    elif system == "Windows":
        cmd = [
            "PowerShell",
            "-Command",
            "Add-Type -AssemblyName System.Speech; "
            f"(New-Object System.Speech.Synthesis.SpeechSynthesizer).Speak('{text}')",
        ]

    else:
        raise RuntimeError("Unsupported operating system for text-to-speech.")

    if blocking:
        subprocess.run(cmd, check=True)
    else:
        subprocess.Popen(cmd, creationflags=subprocess.CREATE_NO_WINDOW if system == "Windows" else 0)


def log_say(text: str, play_sounds: bool = True, blocking: bool = False):
    logging.info(text)

    if play_sounds:
        say(text, blocking)


def get_channel_first_image_shape(image_shape: tuple) -> tuple:
    shape = copy(image_shape)
    if shape[2] < shape[0] and shape[2] < shape[1]:  # (h, w, c) -> (c, h, w)
        shape = (shape[2], shape[0], shape[1])
    elif not (shape[0] < shape[1] and shape[0] < shape[2]):
        raise ValueError(image_shape)

    return shape


def has_method(cls: object, method_name: str) -> bool:
    return hasattr(cls, method_name) and callable(getattr(cls, method_name))


def is_valid_numpy_dtype_string(dtype_str: str) -> bool:
    """
    Return True if a given string can be converted to a numpy dtype.
    """
    try:
        # Attempt to convert the string to a numpy dtype
        np.dtype(dtype_str)
        return True
    except TypeError:
        # If a TypeError is raised, the string is not a valid dtype
        return False


def enter_pressed() -> bool:
<<<<<<< HEAD
    return select.select([sys.stdin], [], [], 0)[0] and sys.stdin.readline().strip() == ""
=======
    if platform.system() == "Windows":
        import msvcrt

        if msvcrt.kbhit():
            key = msvcrt.getch()
            return key in (b"\r", b"\n")  # enter key
        return False
    else:
        return select.select([sys.stdin], [], [], 0)[0] and sys.stdin.readline().strip() == ""
>>>>>>> 483be9aa


def move_cursor_up(lines):
    """Move the cursor up by a specified number of lines."""
<<<<<<< HEAD
    print(f"\033[{lines}A", end="")
=======
    print(f"\033[{lines}A", end="")


class TimerManager:
    """
    Lightweight utility to measure elapsed time.

    Examples
    --------
    ```python
    # Example 1: Using context manager
    timer = TimerManager("Policy", log=False)
    for _ in range(3):
        with timer:
            time.sleep(0.01)
    print(timer.last, timer.fps_avg, timer.percentile(90))  # Prints: 0.01 100.0 0.01
    ```

    ```python
    # Example 2: Using start/stop methods
    timer = TimerManager("Policy", log=False)
    timer.start()
    time.sleep(0.01)
    timer.stop()
    print(timer.last, timer.fps_avg, timer.percentile(90))  # Prints: 0.01 100.0 0.01
    ```
    """

    def __init__(
        self,
        label: str = "Elapsed-time",
        log: bool = True,
        logger: logging.Logger | None = None,
    ):
        self.label = label
        self.log = log
        self.logger = logger
        self._start: float | None = None
        self._history: list[float] = []

    def __enter__(self):
        return self.start()

    def __exit__(self, exc_type, exc_val, exc_tb):
        self.stop()

    def start(self):
        self._start = time.perf_counter()
        return self

    def stop(self) -> float:
        if self._start is None:
            raise RuntimeError("Timer was never started.")
        elapsed = time.perf_counter() - self._start
        self._history.append(elapsed)
        self._start = None
        if self.log:
            if self.logger is not None:
                self.logger.info(f"{self.label}: {elapsed:.6f} s")
            else:
                logging.info(f"{self.label}: {elapsed:.6f} s")
        return elapsed

    def reset(self):
        self._history.clear()

    @property
    def last(self) -> float:
        return self._history[-1] if self._history else 0.0

    @property
    def avg(self) -> float:
        return mean(self._history) if self._history else 0.0

    @property
    def total(self) -> float:
        return sum(self._history)

    @property
    def count(self) -> int:
        return len(self._history)

    @property
    def history(self) -> list[float]:
        return deepcopy(self._history)

    @property
    def fps_history(self) -> list[float]:
        return [1.0 / t for t in self._history]

    @property
    def fps_last(self) -> float:
        return 0.0 if self.last == 0 else 1.0 / self.last

    @property
    def fps_avg(self) -> float:
        return 0.0 if self.avg == 0 else 1.0 / self.avg

    def percentile(self, p: float) -> float:
        """
        Return the p-th percentile of recorded times.
        """
        if not self._history:
            return 0.0
        return float(np.percentile(self._history, p))

    def fps_percentile(self, p: float) -> float:
        """
        FPS corresponding to the p-th percentile time.
        """
        val = self.percentile(p)
        return 0.0 if val == 0 else 1.0 / val
>>>>>>> 483be9aa
<|MERGE_RESOLUTION|>--- conflicted
+++ resolved
@@ -20,12 +20,8 @@
 import select
 import subprocess
 import sys
-<<<<<<< HEAD
-from copy import copy
-=======
 import time
 from copy import copy, deepcopy
->>>>>>> 483be9aa
 from datetime import datetime, timezone
 from pathlib import Path
 from statistics import mean
@@ -251,9 +247,6 @@
 
 
 def enter_pressed() -> bool:
-<<<<<<< HEAD
-    return select.select([sys.stdin], [], [], 0)[0] and sys.stdin.readline().strip() == ""
-=======
     if platform.system() == "Windows":
         import msvcrt
 
@@ -263,14 +256,10 @@
         return False
     else:
         return select.select([sys.stdin], [], [], 0)[0] and sys.stdin.readline().strip() == ""
->>>>>>> 483be9aa
 
 
 def move_cursor_up(lines):
     """Move the cursor up by a specified number of lines."""
-<<<<<<< HEAD
-    print(f"\033[{lines}A", end="")
-=======
     print(f"\033[{lines}A", end="")
 
 
@@ -382,5 +371,4 @@
         FPS corresponding to the p-th percentile time.
         """
         val = self.percentile(p)
-        return 0.0 if val == 0 else 1.0 / val
->>>>>>> 483be9aa
+        return 0.0 if val == 0 else 1.0 / val